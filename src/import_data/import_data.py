--- conflicted
+++ resolved
@@ -13,7 +13,7 @@
 logging.basicConfig(level=logging.INFO, format='%(asctime)s - %(levelname)s - %(message)s')
 logger = logging.getLogger(__name__)
 
-def load_config(config_path="config.yaml"):
+def load_config(config_path="/app/config.yaml"):
     try:
         with open(config_path, "r") as file:
             config = yaml.safe_load(file)
@@ -28,7 +28,7 @@
                 "password": os.getenv("MLFLOW_TRACKING_PASSWORD", "")
             },
             "postgresql": {
-                "host": os.getenv("POSTGRES_HOST", "postgres_service"),  # Modifié pour utiliser postgres_service par défaut
+                "host": os.getenv("POSTGRES_HOST", "localhost"),
                 "port": os.getenv("POSTGRES_PORT", "5432"),
                 "user": os.getenv("POSTGRES_USER", "postgres"),
                 "password": os.getenv("POSTGRES_PASSWORD", "postgres"),
@@ -45,40 +45,28 @@
     try:
         logger.info(f"Importing accident data from {data_path}")
         try:
-            # Lire uniquement les 20 premières lignes
-            accidents_df = pd.read_csv(data_path, low_memory=False, on_bad_lines='skip', sep=';', nrows=20)
-            logger.info(f"Successfully read first 20 rows from {data_path}")
+            accidents_df = pd.read_csv(data_path, low_memory=False, on_bad_lines='skip', sep=';')
         except TypeError:
-            accidents_df = pd.read_csv(data_path, low_memory=False, error_bad_lines=False, sep=';', nrows=20)
-            logger.info(f"Successfully read first 20 rows from {data_path} (legacy method)")
+            accidents_df = pd.read_csv(data_path, low_memory=False, error_bad_lines=False, sep=';')
 
         # Some malformed lines in the CSV file were ignored during import.
         logger.warning("Some malformed lines in the CSV file were ignored during import.")
 
-<<<<<<< HEAD
-        # logger.info(f"Original columns: {list(accidents_df.columns)}")
-        # # Required columns for accident data
-        # columns_needed = [
-        #     'Num_Acc', 'jour', 'mois', 'an', 'hrmn', 'lum', 'dep', 'com', 'agg', 'int', 'atm', 'col', 'adr', 'lat', 'long'
-        # ]
-=======
         # Required columns for accident data
         columns_needed = [
             'Num_Acc', 'jour', 'mois', 'an', 'hrmn', 'lum', 'dep', 'com', 'agg', 'int', 'atm', 'col', 'adr', 'lat', 'long', 'grav'
         ]
->>>>>>> d4bd7526
-
-        # # Filter only available columns
-        # available_columns = [col for col in columns_needed if col in accidents_df.columns]
-
-        # # Check if any required columns are available
-        # if not available_columns:
-        #     logger.error("No required columns are available in the dataset")
-        #     return
-
-        # # Select only available columns for import
-        # accidents_df = accidents_df[available_columns]
-        logger.info("Skipping column filtering to import all columns.")
+
+        # Filter only available columns
+        available_columns = [col for col in columns_needed if col in accidents_df.columns]
+
+        # Check if any required columns are available
+        if not available_columns:
+            logger.error("No required columns are available in the dataset")
+            return
+
+        # Select only available columns for import
+        accidents_df = accidents_df[available_columns]
 
         # Import accident data into the 'accidents' table
         accidents_df.to_sql('accidents', engine, if_exists='replace', index=False,
@@ -202,7 +190,7 @@
     engine = get_postgres_connection(config)
 
     year = config["data_extraction"]["year"]
-    data_path = f"data/raw/accidents_{year}.csv"
+    data_path = f"/app/data/raw/accidents_{year}.csv"
     import_accidents_data(engine, data_path)
 
     import_model_metrics(engine, config)
@@ -211,10 +199,10 @@
     
     # Clean up all marker files
     marker_files = [
-        "data/raw/extract_data.done",
-        "data/raw/accidents_{year}_synthet.done".format(year=year),
-        "data/processed/prepared_data.done",
-        "models/train_model.done"
+        "/app/data/raw/extract_data.done",
+        "/app/data/raw/accidents_{year}_synthet.done".format(year=year),
+        "/app/data/processed/prepared_data.done",
+        "/app/models/train_model.done"
     ]
     
     for marker_file in marker_files:
