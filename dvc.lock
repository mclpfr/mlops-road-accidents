schema: '2.0'
stages:
  extract:
    cmd: python src/extract_data/extract_data.py
    deps:
    - path: config.yaml
      hash: md5
      md5: 8274ae63a5818d0742e478d08eaf51c6
      size: 935
    - path: src/extract_data/extract_data.py
      hash: md5
      md5: cded15028c1b2ad3acd37c8fe3d51f8d
      size: 4140
    outs:
    - path: data/raw/accidents_2023.csv
      hash: md5
      md5: b0e57af82ee49505b87f07cbc4af4304
      size: 26874584
  prepare:
    cmd: python src/prepare_data/prepare_data.py
    deps:
    - path: config.yaml
      hash: md5
      md5: 8274ae63a5818d0742e478d08eaf51c6
      size: 935
    - path: data/raw/accidents_2023.csv
      hash: md5
      md5: b0e57af82ee49505b87f07cbc4af4304
      size: 26874584
    - path: src/prepare_data/prepare_data.py
      hash: md5
      md5: dbcab7d00b300e024110ed118b91a14d
      size: 2393
    outs:
    - path: data/processed/prepared_accidents_2023.csv
      hash: md5
      md5: 3e3df05e74ab37c003a2fe9754aae42c
      size: 94708611
  models:
    cmd: python src/train_model/train_model.py
    deps:
    - path: config.yaml
      hash: md5
      md5: 8274ae63a5818d0742e478d08eaf51c6
      size: 935
    - path: data/processed/prepared_accidents_2023.csv
      hash: md5
      md5: 3e3df05e74ab37c003a2fe9754aae42c
      size: 94708611
    - path: src/train_model/train_model.py
      hash: md5
<<<<<<< HEAD
      md5: 95b23a6aa1b1f6e61fbd4b2c60c51e11
      size: 20538
=======
      md5: 7bdc25415d82d335d93c5dd149491159
      size: 17054
>>>>>>> c27cd9cf
    outs:
    - path: models/rf_model_2023.joblib
      hash: md5
      md5: 45de20cd04346cbfbc50bc57e69596f5
      size: 7476889<|MERGE_RESOLUTION|>--- conflicted
+++ resolved
@@ -49,13 +49,8 @@
       size: 94708611
     - path: src/train_model/train_model.py
       hash: md5
-<<<<<<< HEAD
-      md5: 95b23a6aa1b1f6e61fbd4b2c60c51e11
-      size: 20538
-=======
       md5: 7bdc25415d82d335d93c5dd149491159
       size: 17054
->>>>>>> c27cd9cf
     outs:
     - path: models/rf_model_2023.joblib
       hash: md5
