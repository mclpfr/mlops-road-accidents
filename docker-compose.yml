version: '3.8'

x-user-info: &user-info
  USER_ID: "1000"
  GROUP_ID: "1000"

x-airflow-common: &airflow-common
  build:
    context: .
    dockerfile: airflow/Dockerfile
  environment:
    - AIRFLOW__CORE__EXECUTOR=LocalExecutor
    - AIRFLOW__DATABASE__SQL_ALCHEMY_CONN=postgresql+psycopg2://airflow:airflow@postgres-airflow:5432/airflow
    - AIRFLOW__CORE__FERNET_KEY=46BKJoQYlPPOexq0OhDZnIlNepKFf87WFwLbfzqDDho=
    - AIRFLOW__CORE__LOAD_EXAMPLES=False
    - AIRFLOW__CORE__DAGS_ARE_PAUSED_AT_CREATION=False
    - AIRFLOW__WEBSERVER__EXPOSE_CONFIG=True
    - AIRFLOW__WEBSERVER__RBAC=True
    - AIRFLOW_HOME=/opt/airflow
  volumes:
    - ./airflow/dags:/opt/airflow/dags
    - ./airflow/plugins:/opt/airflow/plugins
    - /var/run/docker.sock:/var/run/docker.sock
    # Utiliser un volume nommé pour les logs au lieu d'un montage direct
    - airflow_logs:/opt/airflow/logs
  user: "root"
  depends_on:
    postgres-airflow:
      condition: service_healthy

services:
  extract_data:
    build:
      context: .
      dockerfile: src/extract_data/Dockerfile
      args:
        <<: *user-info
    container_name: extract_data_service
    command: python extract_data.py
    volumes:
      - ./data:/app/data
      - ./config.yaml:/app/config.yaml
    working_dir: /app

  synthet_data:
    build:
      context: .
      dockerfile: src/synthet_data/Dockerfile
      args:
        <<: *user-info
    container_name: synthet_data_service
    command: python synthet_data.py
    volumes:
      - ./data:/app/data
      - ./config.yaml:/app/config.yaml
    working_dir: /app
    depends_on:
      - extract_data

  prepare_data:
    build:
      context: .
      dockerfile: src/prepare_data/Dockerfile
      args:
        <<: *user-info
    container_name: prepare_data_service
    command: python prepare_data.py
    volumes:
      - ./data:/app/data
      - ./config.yaml:/app/config.yaml
    working_dir: /app
    depends_on:
      - synthet_data
      
  import_data:
    build:
      context: .
      dockerfile: src/import_data/Dockerfile
      args:
        <<: *user-info
    container_name: import_data_service
    command: >
      sh -c "./wait-for-postgres.sh postgres 5432 && python import_data.py"
    environment:
      - POSTGRES_HOST=postgres
      - POSTGRES_PORT=5432
      - POSTGRES_USER=postgres
      - POSTGRES_PASSWORD=postgres
      - POSTGRES_DB=road_accidents
      - MLFLOW_TRACKING_URI=${MLFLOW_TRACKING_URI}
      - MLFLOW_TRACKING_USERNAME=${MLFLOW_TRACKING_USERNAME}
      - MLFLOW_TRACKING_PASSWORD=${MLFLOW_TRACKING_PASSWORD}
    volumes:
      - ./data:/app/data
      - ./config.yaml:/app/config.yaml
      - ./src/import_data/wait-for-postgres.sh:/app/wait-for-postgres.sh
    working_dir: /app
    depends_on:
      - prepare_data
      - postgres

  train_model:
    build:
      context: .
      dockerfile: src/train_model/Dockerfile
      args:
        <<: *user-info
    container_name: train_model_service
    user: root
    command: >
      sh -c "
        chown -R appuser:appuser /app/models;
        rm -f /app/models/train_model.done;
        su -c 'python train_model.py' appuser
      "
    volumes:
      - ./data:/app/data
      - ./models:/app/models
      - ./config.yaml:/app/config.yaml
      - ./.git:/app/.git
      - ./dvc.yaml:/app/dvc.yaml
    working_dir: /app
    depends_on:
      - import_data

  postgres:
    build:
      context: .
      dockerfile: src/postgresql/Dockerfile
    container_name: postgres_service
    environment:
      POSTGRES_USER: postgres
      POSTGRES_PASSWORD: postgres
      POSTGRES_DB: road_accidents
    ports:
      - "5432:5432"
    volumes:
      - postgres_data:/var/lib/postgresql/data
      - ./src/postgresql/init-db.sh:/docker-entrypoint-initdb.d/init-db.sh
    healthcheck:
      test: ["CMD-SHELL", "pg_isready -U postgres"]
      interval: 10s
      timeout: 5s
      retries: 5
    depends_on:
      train_model:
        condition: service_started

  import_data:
    build:
      context: .
      dockerfile: src/import_data/Dockerfile
    container_name: import_data_service
    command: sh -c "/app/wait-for-postgres.sh postgres 5432 python3 /app/import_data.py"
    volumes:
      - ./data:/app/data
      - ./config.yaml:/app/config.yaml
      - ./models:/app/models
    environment:
      POSTGRES_HOST: postgres
      POSTGRES_PORT: 5432
      POSTGRES_USER: postgres
      POSTGRES_PASSWORD: postgres
      POSTGRES_DB: road_accidents
    depends_on:
      postgres:
        condition: service_healthy

  save_best_model:
    build:
      context: .
      dockerfile: src/save_best_model/Dockerfile
    container_name: save_best_model_service
    command: python save_best_model.py
    volumes:
      - ./models:/app/models
      - ./config.yaml:/app/config.yaml
    working_dir: /app

  api:
    build:
      context: .
      dockerfile: src/api/Dockerfile
    container_name: api_service
    volumes:
      - ./models:/app/models
    ports:
      - "8000:8000"
    depends_on:
      - train_model
<<<<<<< HEAD
      - save_best_model

  grafana:
    image: grafana/grafana:latest
    container_name: grafana_service
    ports:
      - "3000:3000"
    environment:
      - GF_SECURITY_ADMIN_USER=admin
      - GF_SECURITY_ADMIN_PASSWORD=admin
      - GF_USERS_ALLOW_SIGN_UP=false
    volumes:
      - ./monitoring/grafana/datasource.yml:/etc/grafana/provisioning/datasources/datasource.yml
      - ./monitoring/grafana/provisioning/dashboards/dashboard.yaml:/etc/grafana/provisioning/dashboards/dashboard.yaml
      - ./monitoring/grafana/provisioning/dashboards/json:/etc/grafana/provisioning/dashboards/json
      - grafana_data:/var/lib/grafana
    depends_on:
      - postgres

  postgres-airflow:
    image: postgres:13
    container_name: postgres-airflow
    environment:
      POSTGRES_USER: airflow
      POSTGRES_PASSWORD: airflow
      POSTGRES_DB: airflow
    ports:
      - "5433:5432"
    volumes:
      - postgres_airflow_data:/var/lib/postgresql/data
    healthcheck:
      test: ["CMD", "pg_isready", "-U", "airflow"]
      interval: 5s
      retries: 5
      
  airflow-init:
    <<: *airflow-common
    container_name: airflow-init
    entrypoint: /opt/airflow/scripts/entrypoint.sh
    command: echo "Airflow initialized successfully"
    restart: on-failure
    depends_on:
      postgres-airflow:
        condition: service_healthy

  airflow-webserver:
    <<: *airflow-common
    container_name: airflow-webserver
    command: webserver
    ports:
      - "8080:8080"
    healthcheck:
      test: ["CMD", "curl", "--fail", "http://localhost:8080/health"]
      interval: 10s
      timeout: 10s
      retries: 5
    depends_on:
      airflow-init:
        condition: service_started

  airflow-scheduler:
    <<: *airflow-common
    container_name: airflow-scheduler
    command: scheduler
    restart: always
    healthcheck:
      test: ["CMD-SHELL", 'airflow jobs check --job-type SchedulerJob --hostname "$${HOSTNAME}"']
      interval: 10s
      timeout: 10s
      retries: 5
    depends_on:
      airflow-init:
        condition: service_started
=======

#  auto_dvc:
#    build:
#      context: .
#      dockerfile: src/auto_dvc/Dockerfile
#      args:
#        <<: *user-info
#    container_name: auto_dvc_service
#    user: root
#    command: >
#      sh -c "
#        echo 'Waiting for extract_data, prepare_data, and train_model to complete...';
#        while [ ! -f /app/models/training.lock ]; do
#          echo 'Waiting for training to complete...';
#          sleep 5;
#        done;
#        chown -R appuser:appuser /app/.dvc;
#        su -c 'python auto_dvc.py' appuser
#      "
#    volumes:
#      - ./data:/app/data
#      - ./models:/app/models
#      - ./.dvc:/app/.dvc
#      - ./.dvc/config:/app/.dvc/config
#      - ./.dvcignore:/app/.dvcignore
#      - ./dvc.yaml:/app/dvc.yaml
#      - ./config.yaml:/app/config.yaml
#      - ./src:/app/src
#      - ./.git:/app/.git
#    working_dir: /app
#    depends_on:
#      - train_model
#
#  retrieve_data:
#    build:
#      context: .
#      dockerfile: src/retrieve_data/Dockerfile
#      args:
#        <<: *user-info
#    container_name: retrieve_data_service
#    user: root
#    command: >
#      su -c 'python retrieve_data.py' appuser
#    volumes:
#      - ./data:/app/data
#      - ./models:/app/models
#      - ./.dvc:/app/.dvc
#      - ./.dvc/config:/app/.dvc/config
#      - ./.dvcignore:/app/.dvcignore
#      - ./dvc.yaml:/app/dvc.yaml
#      - ./config.yaml:/app/config.yaml
#      - ./src:/app/src
#      - ./.git:/app/.git
#    working_dir: /app
>>>>>>> d0afa99c

volumes:
  postgres_data:
  grafana_data:
  postgres_airflow_data:
  airflow_logs:<|MERGE_RESOLUTION|>--- conflicted
+++ resolved
@@ -188,8 +188,6 @@
       - "8000:8000"
     depends_on:
       - train_model
-<<<<<<< HEAD
-      - save_best_model
 
   grafana:
     image: grafana/grafana:latest
@@ -262,62 +260,6 @@
     depends_on:
       airflow-init:
         condition: service_started
-=======
-
-#  auto_dvc:
-#    build:
-#      context: .
-#      dockerfile: src/auto_dvc/Dockerfile
-#      args:
-#        <<: *user-info
-#    container_name: auto_dvc_service
-#    user: root
-#    command: >
-#      sh -c "
-#        echo 'Waiting for extract_data, prepare_data, and train_model to complete...';
-#        while [ ! -f /app/models/training.lock ]; do
-#          echo 'Waiting for training to complete...';
-#          sleep 5;
-#        done;
-#        chown -R appuser:appuser /app/.dvc;
-#        su -c 'python auto_dvc.py' appuser
-#      "
-#    volumes:
-#      - ./data:/app/data
-#      - ./models:/app/models
-#      - ./.dvc:/app/.dvc
-#      - ./.dvc/config:/app/.dvc/config
-#      - ./.dvcignore:/app/.dvcignore
-#      - ./dvc.yaml:/app/dvc.yaml
-#      - ./config.yaml:/app/config.yaml
-#      - ./src:/app/src
-#      - ./.git:/app/.git
-#    working_dir: /app
-#    depends_on:
-#      - train_model
-#
-#  retrieve_data:
-#    build:
-#      context: .
-#      dockerfile: src/retrieve_data/Dockerfile
-#      args:
-#        <<: *user-info
-#    container_name: retrieve_data_service
-#    user: root
-#    command: >
-#      su -c 'python retrieve_data.py' appuser
-#    volumes:
-#      - ./data:/app/data
-#      - ./models:/app/models
-#      - ./.dvc:/app/.dvc
-#      - ./.dvc/config:/app/.dvc/config
-#      - ./.dvcignore:/app/.dvcignore
-#      - ./dvc.yaml:/app/dvc.yaml
-#      - ./config.yaml:/app/config.yaml
-#      - ./src:/app/src
-#      - ./.git:/app/.git
-#    working_dir: /app
->>>>>>> d0afa99c
 
 volumes:
   postgres_data:
